import os
import json
from datetime import datetime
from flask import Flask, request, render_template, jsonify, session
import google.generativeai as genai
import firebase_admin
from firebase_admin import credentials, firestore
from google.api_core.exceptions import DeadlineExceeded
from google.cloud.firestore_v1 import SERVER_TIMESTAMP

app = Flask(__name__)
app.secret_key = os.environ.get('FLASK_SECRET', 'default-secret-key')

<<<<<<< HEAD
# File paths for JSON data in Data folder
DATA_FOLDER = "Data"
file_map = {
    "idea_validation": os.path.join(DATA_FOLDER, "idea_validation.json"),
    "business_consultancy": os.path.join(DATA_FOLDER, "business_consultancy.json"),
    "business_branding": os.path.join(DATA_FOLDER, "business_branding.json"),
    "business_feasibility": os.path.join(DATA_FOLDER, "business_feasibility.json"),
    "SWOT_analysis": os.path.join(DATA_FOLDER, "SWOT.json"),
    "business_model_canvas": os.path.join(DATA_FOLDER, "business_model_canvas.json"),
    "web_development": os.path.join(DATA_FOLDER, "web_dev.json")
}

# Default messages for each service
default_messages = {
    "business_planning_and_strategy": "Welcome to Business Planning and Strategy! Let's build your business foundation.",
    "business_consultancy": "Welcome to Business Consultancy! Explore our FAQs to grow your business.",
    "idea_validation": "Welcome to Idea Validation! Let's dive into assessing your business idea.",
    "business_branding": "Welcome to Business Branding! Discover FAQs to enhance your brand.",
    "business_feasibility": "Welcome to Business Feasibility! Explore FAQs to evaluate your business.",
    "SWOT_analysis": "Welcome to SWOT Analysis! Let's analyze your business strengths and weaknesses.",
    "business_model_canvas": "Welcome to Business Model Canvas! FAQs to design your business model.",
    "web_development": "Building a professional website is crucial for any business. Explore our FAQs to learn more about our website development services."
}

# Load JSON data for FAQs
def load_json_data(option):
    try:
        with open(file_map[option], "r") as f:
            return json.load(f)
    except FileNotFoundError:
        return {"error": f"Error: {file_map[option]} not found."}
    except json.JSONDecodeError:
        return {"error": f"Error: Invalid JSON format in {file_map[option]}."}

# Load company data for Gemini API
with open(os.path.join(DATA_FOLDER, 'data.json'), 'r') as f:
    company_data = json.load(f)

# Configure Gemini API
api_key = os.environ.get('GEMINI_API_KEY')
genai.configure(api_key=api_key)
model = genai.GenerativeModel('gemini-1.5-flash')
=======
# ✅ Initialize Firebase using credentials from .env
firebase_credentials_str = os.getenv("FIREBASE_CREDENTIALS_JSON")  # Corrected the variable name
if not firebase_credentials_str:
    print("❌ Firebase credentials not found in environment variables!")
else:
    try:
        firebase_credentials_dict = json.loads(firebase_credentials_str)
        cred = credentials.Certificate(firebase_credentials_dict)
        firebase_admin.initialize_app(cred)
        db = firestore.client()
        print("✅ Firebase initialized successfully.")
    except json.JSONDecodeError as e:
        print(f"❌ Failed to decode Firebase credentials JSON: {e}")
        exit(1)  # Exit the program if Firebase initialization fails
    except Exception as e:
        print(f"❌ Error initializing Firebase: {e}")
        exit(1)  # Exit the program if Firebase initialization fails

# Load data files
try:
    with open('Data/temp_data.json', 'r') as f:
        menu_data = json.load(f)
    with open('Data/data.json', 'r') as f:
        company_data = json.load(f)
    print("✅ Data files loaded successfully.")
except Exception as e:
    print(f"❌ Error loading data files: {e}")
    exit(1)

# Configure Gemini
api_key = os.environ.get('GEMINI_API_KEY')
if not api_key:
    print("❌ Gemini API key not found in environment variables.")
else:
    print("✅ Gemini API key found.")
    genai.configure(api_key=api_key)
    model = genai.GenerativeModel('gemini-1.5-flash')
    print("✅ Gemini model loaded:", model)

# ✅ Firebase Helper Functions (Upgraded)
def create_chat_session():
    chat_ref = db.collection('chats').document()
    chat_data = {
        'created_at': SERVER_TIMESTAMP,
        'updated_at': SERVER_TIMESTAMP,
        'status': 'active'
    }
    try:
        chat_ref.set(chat_data, timeout=30)
        return chat_ref.id
    except DeadlineExceeded:
        print("⚠️ Firestore DeadlineExceeded while creating chat session. Retrying once...")
        try:
            chat_ref.set(chat_data, timeout=30)
            return chat_ref.id
        except Exception as e:
            print(f"❌ Failed to create chat session after retry: {e}")
            return None
    except Exception as e:
        print(f"❌ Unexpected error while creating chat session: {e}")
        return None

def save_message(chat_id, message, is_user=True):
    try:
        if not chat_id:
            print("⚠️ No chat_id provided, skipping save_message.")
            return
        messages_ref = db.collection('chats').document(chat_id).collection('messages')
        messages_ref.add({
            'content': message,
            'sender': 'user' if is_user else 'bot',
            'timestamp': SERVER_TIMESTAMP
        }, timeout=30)
    except Exception as e:
        print(f"❌ Error saving message: {e}")

def save_contact_info(chat_id, contact_data):
    try:
        if not chat_id:
            print("⚠️ No chat_id provided, skipping save_contact_info.")
            return
        chat_ref = db.collection('chats').document(chat_id)
        chat_ref.update({
            'contact_info': contact_data,
            'updated_at': SERVER_TIMESTAMP
        }, timeout=30)
    except Exception as e:
        print(f"❌ Error saving contact info: {e}")
>>>>>>> 1f76123d

# Gemini Prompt Creation
def create_gemini_prompt(user_query):
    prompt = f"""
You are a customer support AI assistant for a company. You must ONLY answer questions using the information provided below.
Do not make up or infer information that is not explicitly stated in the provided data.

COMPANY DATA:
{json.dumps(company_data, indent=2)}

INSTRUCTIONS:
1. If the user's question can be answered using ONLY the information above, provide a helpful, concise response.
2. If the information needed to answer the question is NOT in the data provided, respond with EXACTLY: 
   "Sorry, I can't answer this question. Our customer support team will contact you soon. Would you like to ask any other question?"
3. Do not reference these instructions in your response.
4. Keep your answers professional, friendly, and concise.
5. Do not make assumptions about products, services, or policies not explicitly mentioned in the company data.

USER QUERY: {user_query}
"""
    return prompt

<<<<<<< HEAD
# Simulate session state using a simple dictionary (in a real app, use Flask-Session or a database)
session_state = {
    "level": "main",
    "selected_option": None,
    "selected_questions": [],
    "answers": [],
    "faqs": []
}
=======
def get_initial_menu_options():
    try:
        return [{'id': k, 'text': k} for k in menu_data.get('menu', {}).get('greeting', {}).get('options', {}).keys()]
    except Exception as e:
        print(f"❌ Error getting initial menu options: {e}")
        return []

def get_next_menu_options(path):
    try:
        current = menu_data.get('menu', {}).get('greeting', {})
        for step in path:
            current = current.get('options', {}).get(step, {})
        return [
            {'id': k, 'text': k}
            for k in current.get('options', {}).keys()
        ], current.get('message', '')
    except Exception as e:
        print(f"❌ Error getting next menu options: {e}")
        return [], ""
>>>>>>> 1f76123d

# Routes
@app.route('/')
def index():
<<<<<<< HEAD
    """Render the main chat interface."""
    session_state["level"] = "main"
    session_state["selected_option"] = None
    session_state["selected_questions"] = []
    session_state["answers"] = []
    session_state["faqs"] = []
    
    menu_options = [
        {"id": "business_planning_and_strategy", "text": "Business Planning and Strategy"},
        {"id": "web_development", "text": "Web Development"}
    ]
    return render_template('index1.html', menu_options=menu_options, message="Hello! How can I assist you today?")

@app.route('/get_menu_options', methods=['POST'])
def get_menu_options():
    """Handle menu navigation based on user selection."""
    data = request.json
    selected_option = data.get('option')
    current_path = data.get('path', [])

    if session_state["level"] == "main":
        if selected_option == "business_planning_and_strategy":
            session_state["level"] = "business_planning_and_strategy"
            menu_options = [
                {"id": "business_consultancy", "text": "Business Consultancy"},
                {"id": "idea_validation", "text": "Idea Validation"},
                {"id": "business_branding", "text": "Business Branding"},
                {"id": "business_feasibility", "text": "Business Feasibility"},
                {"id": "SWOT_analysis", "text": "SWOT Analysis"},
                {"id": "business_model_canvas", "text": "Business Model Canvas"},
                {"id": "back", "text": "Back to Main Menu"}
            ]
            return jsonify({
                "options": menu_options,
                "bot_response": default_messages["business_planning_and_strategy"],
                "path": current_path + [selected_option]
            })
        elif selected_option == "web_development":
            session_state["level"] = "service"
            session_state["selected_option"] = selected_option
            session_state["faqs"] = load_json_data(selected_option)
            if "error" in session_state["faqs"]:
                return jsonify({
                    "options": [{"id": "back", "text": "Back to Main Menu"}],
                    "bot_response": session_state["faqs"]["error"],
                    "path": current_path + [selected_option]
                })
            available_faqs = [faq for faq in session_state["faqs"] if faq["question"] not in session_state["selected_questions"]]
            options = [{"id": faq["question"], "text": faq["question"]} for faq in available_faqs]
            options.append({"id": "back", "text": "Back to Main Menu"})
            return jsonify({
                "options": options,
                "bot_response": default_messages["web_development"],
                "path": current_path + [selected_option]
            })

    elif session_state["level"] == "business_planning_and_strategy":
        if selected_option == "back":
            session_state["level"] = "main"
            menu_options = [
                {"id": "business_planning_and_strategy", "text": "Business Planning and Strategy"},
                {"id": "web_development", "text": "Web Development"}
            ]
            return jsonify({
                "options": menu_options,
                "bot_response": "Hello! How can I assist you today?",
                "path": []
            })
        elif selected_option in file_map:
            session_state["level"] = "service"
            session_state["selected_option"] = selected_option
            session_state["faqs"] = load_json_data(selected_option)
            if "error" in session_state["faqs"]:
                return jsonify({
                    "options": [{"id": "back", "text": "Back to Main Menu"}],
                    "bot_response": session_state["faqs"]["error"],
                    "path": current_path + [selected_option]
                })
            available_faqs = [faq for faq in session_state["faqs"] if faq["question"] not in session_state["selected_questions"]]
            options = [{"id": faq["question"], "text": faq["question"]} for faq in available_faqs]
            options.append({"id": "back", "text": "Back to Main Menu"})
            return jsonify({
                "options": options,
                "bot_response": default_messages[selected_option],
                "path": current_path + [selected_option]
            })

    elif session_state["level"] == "service":
        if selected_option == "back":
            if session_state["selected_option"] == "web_development":
                session_state["level"] = "main"
                menu_options = [
                    {"id": "business_planning_and_strategy", "text": "Business Planning and Strategy"},
                    {"id": "web_development", "text": "Web Development"}
                ]
            else:
                session_state["level"] = "business_planning_and_strategy"
                menu_options = [
                    {"id": "business_consultancy", "text": "Business Consultancy"},
                    {"id": "idea_validation", "text": "Idea Validation"},
                    {"id": "business_branding", "text": "Business Branding"},
                    {"id": "business_feasibility", "text": "Business Feasibility"},
                    {"id": "SWOT_analysis", "text": "SWOT Analysis"},
                    {"id": "business_model_canvas", "text": "Business Model Canvas"},
                    {"id": "back", "text": "Back to Main Menu"}
                ]
            return jsonify({
                "options": menu_options,
                "bot_response": "Hello! How can I assist you today?" if session_state["level"] == "main" else default_messages["business_planning_and_strategy"],
                "path": [] if session_state["level"] == "main" else current_path[:-1]
            })
        else:
            faq = next((f for f in session_state["faqs"] if f["question"] == selected_option), None)
            if faq:
                session_state["selected_questions"].append(faq["question"])
                session_state["answers"].append({"question": faq["question"], "answer": faq["answer"]})
                available_faqs = [f for f in session_state["faqs"] if f["question"] not in session_state["selected_questions"]]
                options = [{"id": f["question"], "text": f["question"]} for f in available_faqs]
                options.append({"id": "back", "text": "Back to Main Menu"})
                response = faq["answer"]  # Only the answer text, no "Question:" or "Answer:"
                if not available_faqs:
                    response += "\nNo more questions available in this category."
                return jsonify({
                    "options": options,
                    "bot_response": response,
                    "path": current_path
                })

    return jsonify({"options": [], "bot_response": "Something went wrong.", "path": current_path})
=======
    if 'chat_id' not in session:
        chat_id = create_chat_session()
        if not chat_id:
            print("⚠️ Failed to create chat session. Proceeding without chat_id.")
        session['chat_id'] = chat_id
    return render_template('index1.html', menu_options=get_initial_menu_options())

@app.route('/get_menu_options', methods=['POST'])
def get_menu_options():
    data = request.json
    selected_option = data.get('option')
    path = data.get('path', [])

    save_message(session.get('chat_id'), selected_option, is_user=True)

    current_path = path + [selected_option]
    next_options, bot_response = get_next_menu_options(current_path)

    if bot_response:
        save_message(session.get('chat_id'), bot_response, is_user=False)

    return jsonify({
        'options': next_options,
        'bot_response': bot_response,
        'path': current_path
    })
>>>>>>> 1f76123d

@app.route('/process_custom_input', methods=['POST'])
def process_custom_input():
    user_input = request.json.get('input', '')
<<<<<<< HEAD
    
    # Use Gemini API for all inputs
=======

    save_message(session.get('chat_id'), user_input, is_user=True)

>>>>>>> 1f76123d
    try:
        prompt = create_gemini_prompt(user_input)
        print("\n🔹 Prompt sent to Gemini:\n", prompt)

        response_obj = model.generate_content(prompt)
        print("\n🔸 Gemini Response Object:\n", response_obj)

        response_text = response_obj.text
    except Exception as e:
        print("❌ Error in Gemini API call:", e)
        response_text = "I apologize, but our system is experiencing technical difficulties."

    save_message(session.get('chat_id'), response_text, is_user=False)

    return jsonify({'response': response_text})

@app.route('/save_contact', methods=['POST'])
def save_contact():
    contact_info = request.json
    save_contact_info(session.get('chat_id'), contact_info)
    return jsonify({
        'success': True,
        'message': "Thank you! Our customer support team will contact you shortly."
    })

@app.route('/reset', methods=['POST'])
def reset():
<<<<<<< HEAD
    """Reset the conversation to the initial state."""
    session_state["level"] = "main"
    session_state["selected_option"] = None
    session_state["selected_questions"] = []
    session_state["answers"] = []
    session_state["faqs"] = []
    menu_options = [
        {"id": "business_planning_and_strategy", "text": "Business Planning and Strategy"},
        {"id": "web_development", "text": "Web Development"}
    ]
    return jsonify({'options': menu_options, 'bot_response': "Hello! How can I assist you today?", "path": []})
=======
    session.pop('chat_id', None)
    chat_id = create_chat_session()
    if not chat_id:
        print("⚠️ Failed to create new chat session during reset.")
    session['chat_id'] = chat_id
    return jsonify({'options': get_initial_menu_options()})
>>>>>>> 1f76123d

if __name__ == '__main__':
    app.run(debug=True)<|MERGE_RESOLUTION|>--- conflicted
+++ resolved
@@ -9,82 +9,15 @@
 from google.cloud.firestore_v1 import SERVER_TIMESTAMP
 
 app = Flask(__name__)
-app.secret_key = os.environ.get('FLASK_SECRET', 'default-secret-key')
-
-<<<<<<< HEAD
-# File paths for JSON data in Data folder
-DATA_FOLDER = "Data"
-file_map = {
-    "idea_validation": os.path.join(DATA_FOLDER, "idea_validation.json"),
-    "business_consultancy": os.path.join(DATA_FOLDER, "business_consultancy.json"),
-    "business_branding": os.path.join(DATA_FOLDER, "business_branding.json"),
-    "business_feasibility": os.path.join(DATA_FOLDER, "business_feasibility.json"),
-    "SWOT_analysis": os.path.join(DATA_FOLDER, "SWOT.json"),
-    "business_model_canvas": os.path.join(DATA_FOLDER, "business_model_canvas.json"),
-    "web_development": os.path.join(DATA_FOLDER, "web_dev.json")
-}
-
-# Default messages for each service
-default_messages = {
-    "business_planning_and_strategy": "Welcome to Business Planning and Strategy! Let's build your business foundation.",
-    "business_consultancy": "Welcome to Business Consultancy! Explore our FAQs to grow your business.",
-    "idea_validation": "Welcome to Idea Validation! Let's dive into assessing your business idea.",
-    "business_branding": "Welcome to Business Branding! Discover FAQs to enhance your brand.",
-    "business_feasibility": "Welcome to Business Feasibility! Explore FAQs to evaluate your business.",
-    "SWOT_analysis": "Welcome to SWOT Analysis! Let's analyze your business strengths and weaknesses.",
-    "business_model_canvas": "Welcome to Business Model Canvas! FAQs to design your business model.",
-    "web_development": "Building a professional website is crucial for any business. Explore our FAQs to learn more about our website development services."
-}
-
-# Load JSON data for FAQs
-def load_json_data(option):
-    try:
-        with open(file_map[option], "r") as f:
-            return json.load(f)
-    except FileNotFoundError:
-        return {"error": f"Error: {file_map[option]} not found."}
-    except json.JSONDecodeError:
-        return {"error": f"Error: Invalid JSON format in {file_map[option]}."}
-
-# Load company data for Gemini API
-with open(os.path.join(DATA_FOLDER, 'data.json'), 'r') as f:
+
+#menu data
+with open('Data/temp_data.json', 'r') as f:
+    menu_data = json.load(f)
+
+#bizzowl info
+with open('Data/data.json', 'r') as f:
     company_data = json.load(f)
 
-# Configure Gemini API
-api_key = os.environ.get('GEMINI_API_KEY')
-genai.configure(api_key=api_key)
-model = genai.GenerativeModel('gemini-1.5-flash')
-=======
-# ✅ Initialize Firebase using credentials from .env
-firebase_credentials_str = os.getenv("FIREBASE_CREDENTIALS_JSON")  # Corrected the variable name
-if not firebase_credentials_str:
-    print("❌ Firebase credentials not found in environment variables!")
-else:
-    try:
-        firebase_credentials_dict = json.loads(firebase_credentials_str)
-        cred = credentials.Certificate(firebase_credentials_dict)
-        firebase_admin.initialize_app(cred)
-        db = firestore.client()
-        print("✅ Firebase initialized successfully.")
-    except json.JSONDecodeError as e:
-        print(f"❌ Failed to decode Firebase credentials JSON: {e}")
-        exit(1)  # Exit the program if Firebase initialization fails
-    except Exception as e:
-        print(f"❌ Error initializing Firebase: {e}")
-        exit(1)  # Exit the program if Firebase initialization fails
-
-# Load data files
-try:
-    with open('Data/temp_data.json', 'r') as f:
-        menu_data = json.load(f)
-    with open('Data/data.json', 'r') as f:
-        company_data = json.load(f)
-    print("✅ Data files loaded successfully.")
-except Exception as e:
-    print(f"❌ Error loading data files: {e}")
-    exit(1)
-
-# Configure Gemini
 api_key = os.environ.get('GEMINI_API_KEY')
 if not api_key:
     print("❌ Gemini API key not found in environment variables.")
@@ -143,7 +76,6 @@
         }, timeout=30)
     except Exception as e:
         print(f"❌ Error saving contact info: {e}")
->>>>>>> 1f76123d
 
 # Gemini Prompt Creation
 def create_gemini_prompt(user_query):
@@ -166,210 +98,89 @@
 """
     return prompt
 
-<<<<<<< HEAD
-# Simulate session state using a simple dictionary (in a real app, use Flask-Session or a database)
-session_state = {
-    "level": "main",
-    "selected_option": None,
-    "selected_questions": [],
-    "answers": [],
-    "faqs": []
-}
-=======
 def get_initial_menu_options():
-    try:
-        return [{'id': k, 'text': k} for k in menu_data.get('menu', {}).get('greeting', {}).get('options', {}).keys()]
-    except Exception as e:
-        print(f"❌ Error getting initial menu options: {e}")
+    """Extract initial menu options from the nested menu structure."""
+    try:
+        greeting = menu_data.get('menu', {}).get('greeting', {})
+        options = greeting.get('options', {})
+        menu_options = []
+        for key, value in options.items():
+            menu_options.append({
+                'id': key,
+                'text': key
+            })
+        
+        return menu_options
+    except Exception as e:
+        print(f"Error getting initial menu options: {e}")
         return []
 
 def get_next_menu_options(path):
-    try:
+    """Get the next menu options based on the selected path."""
+    try:
+        # Start navigation from the greeting level
         current = menu_data.get('menu', {}).get('greeting', {})
+        
+        # Navigate through the path
         for step in path:
-            current = current.get('options', {}).get(step, {})
-        return [
-            {'id': k, 'text': k}
-            for k in current.get('options', {}).keys()
-        ], current.get('message', '')
-    except Exception as e:
-        print(f"❌ Error getting next menu options: {e}")
+            # Get available options at this level
+            options = current.get('options', {})
+            
+            # Move to the next level based on the step
+            if step in options:
+                current = options[step]
+            else:
+                # If step not found, break the traversal
+                break
+        
+        # Get options from the current node
+        options_dict = current.get('options', {})
+        
+        menu_options = []
+        for key, value in options_dict.items():
+            menu_options.append({
+                'id': key,
+                'text': key
+            })
+
+        message = current.get('message', '')
+        
+        return menu_options, message
+    except Exception as e:
+        print(f"Error getting next menu options: {e}")
         return [], ""
->>>>>>> 1f76123d
 
 # Routes
 @app.route('/')
 def index():
-<<<<<<< HEAD
     """Render the main chat interface."""
-    session_state["level"] = "main"
-    session_state["selected_option"] = None
-    session_state["selected_questions"] = []
-    session_state["answers"] = []
-    session_state["faqs"] = []
-    
-    menu_options = [
-        {"id": "business_planning_and_strategy", "text": "Business Planning and Strategy"},
-        {"id": "web_development", "text": "Web Development"}
-    ]
-    return render_template('index1.html', menu_options=menu_options, message="Hello! How can I assist you today?")
+    initial_options = get_initial_menu_options()
+    return render_template('index1.html', menu_options=initial_options)
 
 @app.route('/get_menu_options', methods=['POST'])
 def get_menu_options():
-    """Handle menu navigation based on user selection."""
+    """Return the next menu options based on the selected option."""
     data = request.json
     selected_option = data.get('option')
-    current_path = data.get('path', [])
-
-    if session_state["level"] == "main":
-        if selected_option == "business_planning_and_strategy":
-            session_state["level"] = "business_planning_and_strategy"
-            menu_options = [
-                {"id": "business_consultancy", "text": "Business Consultancy"},
-                {"id": "idea_validation", "text": "Idea Validation"},
-                {"id": "business_branding", "text": "Business Branding"},
-                {"id": "business_feasibility", "text": "Business Feasibility"},
-                {"id": "SWOT_analysis", "text": "SWOT Analysis"},
-                {"id": "business_model_canvas", "text": "Business Model Canvas"},
-                {"id": "back", "text": "Back to Main Menu"}
-            ]
-            return jsonify({
-                "options": menu_options,
-                "bot_response": default_messages["business_planning_and_strategy"],
-                "path": current_path + [selected_option]
-            })
-        elif selected_option == "web_development":
-            session_state["level"] = "service"
-            session_state["selected_option"] = selected_option
-            session_state["faqs"] = load_json_data(selected_option)
-            if "error" in session_state["faqs"]:
-                return jsonify({
-                    "options": [{"id": "back", "text": "Back to Main Menu"}],
-                    "bot_response": session_state["faqs"]["error"],
-                    "path": current_path + [selected_option]
-                })
-            available_faqs = [faq for faq in session_state["faqs"] if faq["question"] not in session_state["selected_questions"]]
-            options = [{"id": faq["question"], "text": faq["question"]} for faq in available_faqs]
-            options.append({"id": "back", "text": "Back to Main Menu"})
-            return jsonify({
-                "options": options,
-                "bot_response": default_messages["web_development"],
-                "path": current_path + [selected_option]
-            })
-
-    elif session_state["level"] == "business_planning_and_strategy":
-        if selected_option == "back":
-            session_state["level"] = "main"
-            menu_options = [
-                {"id": "business_planning_and_strategy", "text": "Business Planning and Strategy"},
-                {"id": "web_development", "text": "Web Development"}
-            ]
-            return jsonify({
-                "options": menu_options,
-                "bot_response": "Hello! How can I assist you today?",
-                "path": []
-            })
-        elif selected_option in file_map:
-            session_state["level"] = "service"
-            session_state["selected_option"] = selected_option
-            session_state["faqs"] = load_json_data(selected_option)
-            if "error" in session_state["faqs"]:
-                return jsonify({
-                    "options": [{"id": "back", "text": "Back to Main Menu"}],
-                    "bot_response": session_state["faqs"]["error"],
-                    "path": current_path + [selected_option]
-                })
-            available_faqs = [faq for faq in session_state["faqs"] if faq["question"] not in session_state["selected_questions"]]
-            options = [{"id": faq["question"], "text": faq["question"]} for faq in available_faqs]
-            options.append({"id": "back", "text": "Back to Main Menu"})
-            return jsonify({
-                "options": options,
-                "bot_response": default_messages[selected_option],
-                "path": current_path + [selected_option]
-            })
-
-    elif session_state["level"] == "service":
-        if selected_option == "back":
-            if session_state["selected_option"] == "web_development":
-                session_state["level"] = "main"
-                menu_options = [
-                    {"id": "business_planning_and_strategy", "text": "Business Planning and Strategy"},
-                    {"id": "web_development", "text": "Web Development"}
-                ]
-            else:
-                session_state["level"] = "business_planning_and_strategy"
-                menu_options = [
-                    {"id": "business_consultancy", "text": "Business Consultancy"},
-                    {"id": "idea_validation", "text": "Idea Validation"},
-                    {"id": "business_branding", "text": "Business Branding"},
-                    {"id": "business_feasibility", "text": "Business Feasibility"},
-                    {"id": "SWOT_analysis", "text": "SWOT Analysis"},
-                    {"id": "business_model_canvas", "text": "Business Model Canvas"},
-                    {"id": "back", "text": "Back to Main Menu"}
-                ]
-            return jsonify({
-                "options": menu_options,
-                "bot_response": "Hello! How can I assist you today?" if session_state["level"] == "main" else default_messages["business_planning_and_strategy"],
-                "path": [] if session_state["level"] == "main" else current_path[:-1]
-            })
-        else:
-            faq = next((f for f in session_state["faqs"] if f["question"] == selected_option), None)
-            if faq:
-                session_state["selected_questions"].append(faq["question"])
-                session_state["answers"].append({"question": faq["question"], "answer": faq["answer"]})
-                available_faqs = [f for f in session_state["faqs"] if f["question"] not in session_state["selected_questions"]]
-                options = [{"id": f["question"], "text": f["question"]} for f in available_faqs]
-                options.append({"id": "back", "text": "Back to Main Menu"})
-                response = faq["answer"]  # Only the answer text, no "Question:" or "Answer:"
-                if not available_faqs:
-                    response += "\nNo more questions available in this category."
-                return jsonify({
-                    "options": options,
-                    "bot_response": response,
-                    "path": current_path
-                })
-
-    return jsonify({"options": [], "bot_response": "Something went wrong.", "path": current_path})
-=======
-    if 'chat_id' not in session:
-        chat_id = create_chat_session()
-        if not chat_id:
-            print("⚠️ Failed to create chat session. Proceeding without chat_id.")
-        session['chat_id'] = chat_id
-    return render_template('index1.html', menu_options=get_initial_menu_options())
-
-@app.route('/get_menu_options', methods=['POST'])
-def get_menu_options():
-    data = request.json
-    selected_option = data.get('option')
+    selected_text = data.get('text', '')
     path = data.get('path', [])
 
-    save_message(session.get('chat_id'), selected_option, is_user=True)
-
-    current_path = path + [selected_option]
+    current_path = path + [selected_text]
+
     next_options, bot_response = get_next_menu_options(current_path)
-
-    if bot_response:
-        save_message(session.get('chat_id'), bot_response, is_user=False)
-
-    return jsonify({
+    
+    response = {
         'options': next_options,
         'bot_response': bot_response,
         'path': current_path
-    })
->>>>>>> 1f76123d
+    }
+    
+    return jsonify(response)
 
 @app.route('/process_custom_input', methods=['POST'])
 def process_custom_input():
     user_input = request.json.get('input', '')
-<<<<<<< HEAD
     
-    # Use Gemini API for all inputs
-=======
-
-    save_message(session.get('chat_id'), user_input, is_user=True)
-
->>>>>>> 1f76123d
     try:
         prompt = create_gemini_prompt(user_input)
         print("\n🔹 Prompt sent to Gemini:\n", prompt)
@@ -397,26 +208,9 @@
 
 @app.route('/reset', methods=['POST'])
 def reset():
-<<<<<<< HEAD
     """Reset the conversation to the initial state."""
-    session_state["level"] = "main"
-    session_state["selected_option"] = None
-    session_state["selected_questions"] = []
-    session_state["answers"] = []
-    session_state["faqs"] = []
-    menu_options = [
-        {"id": "business_planning_and_strategy", "text": "Business Planning and Strategy"},
-        {"id": "web_development", "text": "Web Development"}
-    ]
-    return jsonify({'options': menu_options, 'bot_response': "Hello! How can I assist you today?", "path": []})
-=======
-    session.pop('chat_id', None)
-    chat_id = create_chat_session()
-    if not chat_id:
-        print("⚠️ Failed to create new chat session during reset.")
-    session['chat_id'] = chat_id
-    return jsonify({'options': get_initial_menu_options()})
->>>>>>> 1f76123d
+    initial_options = get_initial_menu_options()
+    return jsonify({'options': initial_options})
 
 if __name__ == '__main__':
     app.run(debug=True)