import os
import json
from datetime import datetime
from flask import Flask, request, render_template, jsonify, session
from flask_cors import CORS
from flask_mail import Mail, Message  # NEW
import google.generativeai as genai
import firebase_admin
from firebase_admin import credentials, firestore
from google.api_core.exceptions import DeadlineExceeded
from google.cloud.firestore_v1 import SERVER_TIMESTAMP
from dotenv import load_dotenv
load_dotenv()

app = Flask(__name__)
CORS(app, supports_credentials=True)
app.secret_key = os.environ.get('FLASK_SECRET', 'SECRET_KEY')

<<<<<<< HEAD
# --- Flask-Mail Configuration ---
app.config['MAIL_SERVER'] = 'smtp.gmail.com'  # or your SMTP server
app.config['MAIL_PORT'] = 587
app.config['MAIL_USE_TLS'] = True
app.config['MAIL_USE_SSL'] = False
app.config['MAIL_USERNAME'] = os.environ.get('MAIL_USERNAME')  # your email
app.config['MAIL_PASSWORD'] = os.environ.get('MAIL_PASSWORD')  # your app password
app.config['MAIL_DEFAULT_SENDER'] = os.environ.get('MAIL_USERNAME')
app.config['MAIL_DEBUG'] = True

mail = Mail(app)
# --- End Flask-Mail Configuration ---

#Firebase initialization
=======
chat_memory = {}

>>>>>>> c213aadf
firebase_credentials_str = os.getenv("FIREBASE_CREDENTIALS_JSON")
if not firebase_credentials_str:
    print("Firebase credentials not found in environment variables")
    raise RuntimeError("Firebase credentials missing")
else:
    try:
        firebase_credentials_dict = json.loads(firebase_credentials_str)
        cred = credentials.Certificate(firebase_credentials_dict)
        if not firebase_admin._apps:
            firebase_admin.initialize_app(cred)
        db = firestore.client()
        print("Firebase initialized successfully.")
    except json.JSONDecodeError as e:
        print(f"Failed to decode Firebase credentials JSON : {e}")
        raise
    except Exception as e:
        print(f"Error initializing firebase : {e}")
        raise

#Load data files
BASE_DIR = os.path.dirname(os.path.abspath(__file__))
try:
    with open(os.path.join(BASE_DIR, 'Data', 'temp_data.json'), 'r') as f:
        menu_data = json.load(f)
    with open(os.path.join(BASE_DIR, 'Data', 'data.json'), 'r') as f:
        company_data = json.load(f)
    print("Data files loaded successfully.")
except Exception as e:
    print(f"Error loading data files: {e}")
    raise

#Configure Gemini 
api_key = os.environ.get('GEMINI_API_KEY')
if not api_key:
    print("Gemini API key not found in environment variables.")
    model = None
else:
    print("Gemini API key found.")
    genai.configure(api_key=api_key)
    model = genai.GenerativeModel('gemini-1.5-flash')
    print("Gemini model loaded:", model)
    
#Firebase helper functions 
def create_chat_session():
    """Create a new chat session in Firebase"""
    try:
        chat_ref = db.collection('chats').document()
        chat_data = {
            'created_at': SERVER_TIMESTAMP,
            'updated_at': SERVER_TIMESTAMP,
            'status': 'active'
        }
        chat_ref.set(chat_data, timeout=30)
        print(f"Created new chat session: {chat_ref.id}")
        return chat_ref.id
    except DeadlineExceeded:
        print("Firestore Deadline Exceeded while creating chat session. Retrying...")
        try:
            chat_ref = db.collection('chats').document()
            chat_ref.set(chat_data, timeout=30)
            return chat_ref.id
        except Exception as e:
            print(f"Failed to create chat session after retry: {e}")
            fallback_id = f"fallback_{int(datetime.utcnow().timestamp())}"
            print(f"Using fallback chat ID: {fallback_id}")
            return fallback_id
    except Exception as e:
        print(f"Unexpected error while creating chat session: {e}")
        fallback_id = f"fallback_{int(datetime.utcnow().timestamp())}"
        print(f"Using fallback chat ID: {fallback_id}")
        return fallback_id

def ensure_chat_session():
    """Ensure a valid chat session exists"""
    chat_id = session.get('chat_id')
    if not chat_id:
        chat_id = create_chat_session()
        session['chat_id'] = chat_id
    if isinstance(chat_id, (int, float)):
        chat_id = str(chat_id)
        session['chat_id'] = chat_id
    
    return chat_id

def save_message(chat_id, message, is_user=True):
    """Save message to Firebase with fallback to memory"""
    try: 
        if not chat_id:
            print("No chat_id provided")
            return
        chat_id = str(chat_id)
        if not chat_id.startswith('fallback_'):
            messages_ref = db.collection('chats').document(chat_id).collection('messages')
            messages_ref.add({
                'content': message,
                'sender': 'user' if is_user else 'bot',
                'timestamp': SERVER_TIMESTAMP
            }, timeout=30)
            print(f"Message saved to Firebase for chat {chat_id}")
        else:
            raise Exception("Using fallback storage")
            
    except Exception as e:
        print(f"Firebase save failed, using memory fallback: {e}")
        chat_id = str(chat_id)
        if chat_id not in chat_memory:
            chat_memory[chat_id] = []
        chat_memory[chat_id].append({
            'content': message,
            'sender': 'user' if is_user else 'bot',
            'timestamp': datetime.utcnow().isoformat()
        })
        print(f"Message saved to memory for chat {chat_id}")
        
def save_contact_info(chat_id, contact_data):
    """Save contact information to Firebase"""
    try:
        if not chat_id or chat_id.startswith('fallback_'):
            print("Cannot save contact info for fallback chat session")
            return
            
        chat_ref = db.collection('chats').document(chat_id)
        chat_ref.update({
            'contact_info': contact_data,
            'updated_at': SERVER_TIMESTAMP
        }, timeout=30)
        print(f"Contact info saved for chat {chat_id}")
    except Exception as e:
        print(f"Error saving contact info: {e}")
        
<<<<<<< HEAD



def get_chat_history(chat_id, max_messages=15):
    try:
        messages_ref = db.collection('chats').document(chat_id).collection('messages')
        query = messages_ref.order_by('timestamp').limit_to_last(max_messages)
        docs = query.stream()
        history = []
        for doc in docs:
            msg = doc.to_dict()
            sender = msg.get('sender', 'user')
            content = msg.get('content', '')
            history.append(f"{'User' if sender == 'user' else 'Bot'}: {content}")
        return "\n".join(history)
=======
def get_chat_history(chat_id, max_messages=10):
    """Get recent chat history with fallback to memory"""
    try:
        if not chat_id:
            return ""
        chat_id = str(chat_id)
        if not chat_id.startswith('fallback_'):
            messages_ref = db.collection('chats').document(chat_id).collection('messages')
            query = messages_ref.order_by('timestamp').limit_to_last(max_messages)
            docs = query.get()
            
            history = []
            for doc in docs:
                msg = doc.to_dict()
                sender = msg.get('sender', 'user')
                content = msg.get('content', '').strip()
                
                if content:  
                    role = 'User' if sender == 'user' else 'Assistant'
                    history.append(f"{role}: {content}")
            
            result = "\n".join(history) if history else ""
            print(f"Retrieved {len(history)} messages from Firebase for chat {chat_id}")
            return result
        else:
            raise Exception("Using fallback storage")
            
>>>>>>> c213aadf
    except Exception as e:
        print(f"Firebase fetch failed, using memory fallback: {e}")
        chat_id = str(chat_id)
        if chat_id in chat_memory:
            messages = chat_memory[chat_id][-max_messages:]
            history = []
            for msg in messages:
                content = msg.get('content', '').strip()
                if content:
                    role = 'User' if msg['sender'] == 'user' else 'Assistant'
                    history.append(f"{role}: {content}")
            result = "\n".join(history) if history else ""
            print(f"Retrieved {len(history)} messages from memory for chat {chat_id}")
            return result
        
        print(f"No chat history found for chat {chat_id}")
        return ""
    
#Gemini Prompt Creation
def create_gemini_prompt(user_query, chat_history):
    """Create a comprehensive prompt for Gemini with chat context"""
    context_section = f"\nCONVERSATION CONTEXT:\n{chat_history}\n" if chat_history else "\nCONVERSATION CONTEXT:\nThis is the start of our conversation.\n"
    
    prompt = f"""
You are BizOwl Assistant — a helpful, knowledgeable chatbot that helps users understand and select the best service from the company based on their needs.

You are provided with structured company service data below. You must ONLY use this data to respond.

COMPANY SERVICE DATA:
{json.dumps(company_data, indent=2)}
{context_section}
YOUR OBJECTIVE:
Your job is to:
1. Help the user identify which company service(s) fits their business goal or query.
2. Ask helpful questions if the user's request is vague about business services (e.g., "I don't know which service to choose").
3. If the user describes a business idea, analyze it and recommend one or more services from the data that best fit.
4. If multiple services are relevant, explain each briefly and help them choose.
5. If the question is completely unrelated to business or our services (like weather, sports, general knowledge, personal questions), respond politely: 
   "I'm BizOwl Assistant, and I'm here to help you with our business services. Is there anything about our services I can help you with today?"
6. ONLY offer to schedule a call if the user is asking about our services but needs detailed guidance that goes beyond what you can provide from the data.
7. Be polite, if the user shows too much negative emotion, apologize/maintain friendly tone.
8. Use the conversation context to provide relevant and personalized responses.

RESPONSE GUIDELINES FOR DIFFERENT QUESTION TYPES:
- Business-related questions about our services: Provide detailed help and recommendations
- Vague business questions: Ask clarifying questions to understand their needs
- Completely unrelated questions (weather, sports, etc.): Politely redirect to business services
- Technical questions beyond our service scope: Briefly acknowledge and redirect to our services
- General greetings: Respond warmly and introduce our services

IMPORTANT RULES:
- Never make up services or offer responses not grounded in the data.
- Be polite, concise, and focused on helping the user take the next step.
- Keep responses conversational and suitable for voice interaction.
- Avoid excessive formatting or special characters in responses.
- Reference previous parts of the conversation when relevant to provide continuity.
- Don't offer to schedule calls for completely unrelated questions - just redirect politely.

CURRENT USER MESSAGE:
{user_query}
"""
    return prompt

def get_initial_menu_options():
    """Get initial menu options from data"""
    try:
        return [{'id': k, 'text': k} for k in menu_data.get('menu', {}).get('greeting', {}).get('options', {}).keys()]
    except Exception as e:
        print(f"Error getting initial menu options: {e}")
        return []

def get_next_menu_options(path):
    """Get next menu options based on current path"""
    try:
        current = menu_data.get('menu', {}).get('greeting', {})
        for step in path:
            current = current.get('options', {}).get(step, {})
        return [
            {'id': k, 'text': k}
            for k in current.get('options', {}).keys()
        ], current.get('message', '')
    except Exception as e:
        print(f"Error getting next menu options: {e}")
        return [], ""

def generate_ai_response(user_input, chat_id):
    """Generate AI response using Gemini with proper error handling"""
    if not model:
        return "I apologize, but our AI system is currently unavailable. Our support team will contact you soon."
    
    try:
        chat_history = get_chat_history(chat_id)
        prompt = create_gemini_prompt(user_input, chat_history)
        
        print(f"\nPrompt sent to Gemini for chat {chat_id}:")
        print("=" * 50)
        print(prompt)
        print("=" * 50)
        
        response_obj = model.generate_content(prompt)
        response_text = response_obj.text
        
        print(f"\nGemini Response for chat {chat_id}:")
        print("-" * 30)
        print(response_text)
        print("-" * 30)
        
        return response_text
        
    except Exception as e:
        print(f"Error generating AI response: {e}")
        return "I apologize, but I'm having trouble processing your request right now. Could you please try again in a few moments or let us know if you need human assistance?"

#Routes 
@app.route('/')
def index():
    """Main page route"""
    chat_id = ensure_chat_session()
    print(f"Index route - using chat session: {chat_id}")
    return render_template('index1.html', menu_options=get_initial_menu_options())

@app.route('/get_menu_options', methods=['POST'])
def get_menu_options():
    """Handle menu option selection"""
    data = request.json
    selected_option = data.get('option')
    path = data.get('path', [])

    current_path = path + [selected_option]
    next_options, bot_response = get_next_menu_options(current_path)

    # Save menu interaction to chat history
    chat_id = ensure_chat_session()
    save_message(chat_id, f"Selected menu option: {selected_option}", is_user=True)
    if bot_response:
        save_message(chat_id, bot_response, is_user=False)

    return jsonify({
        'options': next_options,
        'bot_response': bot_response,
        'path': current_path
    })

@app.route('/process_custom_input', methods=['POST'])
def process_custom_input():
    """Process custom text input from user"""
    user_input = request.json.get('input', '').strip()
    
    if not user_input:
        return jsonify({'response': "I didn't receive any input. Could you please try again?"})
    
    chat_id = ensure_chat_session()
    print(f"Processing custom input for chat {chat_id}: {user_input}")
    
    # Save user message
    save_message(chat_id, user_input, is_user=True)
    
    # Generate AI response
    response_text = generate_ai_response(user_input, chat_id)
    
    # Save bot response
    save_message(chat_id, response_text, is_user=False)

    return jsonify({'response': response_text})

<<<<<<< HEAD

# Voice input processing route
=======
>>>>>>> c213aadf
@app.route('/voice_input', methods=['POST'])
def voice_input():
    """Process voice input (speech-to-text handled by frontend)"""
    user_input = request.json.get('input', '').strip()
    
    if not user_input:
        return jsonify({
            'response': "I didn't catch that. Could you please try again?",
            'success': False,
            'transcribed_text': ''
        })

    chat_id = ensure_chat_session()
    print(f"Processing voice input for chat {chat_id}: {user_input}")
    
    save_message(chat_id, user_input, is_user=True)
    
    # Generate AI response
    response_text = generate_ai_response(user_input, chat_id)
    
    # Save bot response
    save_message(chat_id, response_text, is_user=False)

    return jsonify({
        'response': response_text,
        'success': True,
        'transcribed_text': user_input
    })

@app.route('/test_mail')
def test_mail():
    try:
        msg = Message("Test Email", recipients=[os.environ.get('ADMIN_EMAIL', app.config['MAIL_USERNAME'])])
        msg.body = "This is a test email from Flask-Mail."
        mail.send(msg)
        return "Test email sent!"
    except Exception as e:
        return f"Error: {e}"


@app.route('/save_contact', methods=['POST'])
def save_contact():
<<<<<<< HEAD
    data = request.json
    name = data.get('name', 'Unknown')
    email_addr = data.get('email', 'Not provided')
    phone = data.get('phone', 'Not provided')
    issue = data.get('issue', '')
    chat_id = session.get('chat_id')
    chat_history = get_chat_history(chat_id)

    # Compose email
    subject = "New Call Request from Chatbot"
    body = f"""
A user has requested a call.

Name: {name}
Email: {email_addr}
Phone: {phone}
Issue: {issue}

Chat History:
{chat_history}
    """

    msg = Message(
        subject=subject,
        sender=app.config['MAIL_USERNAME'],
        recipients=[os.environ.get('ADMIN_EMAIL', app.config['MAIL_USERNAME'])]  # Set admin email in env
    )
    msg.body = body

    try:
        mail.send(msg)
        return jsonify({
            'success': True,
            'message': "Thank you! Our customer support team will contact you shortly."
        })
    except Exception as e:
        print("Mail send error:", e)
        return jsonify({
            'success': False,
            'message': "There was an error sending your request. Please try again later."
        }), 500

# ... (other routes unchanged) ...

=======
    """Save user contact information"""
    contact_data = request.json
    chat_id = session.get('chat_id')
    
    if chat_id and contact_data:
        save_contact_info(chat_id, contact_data)
        save_message(chat_id, f"Contact information submitted: {contact_data.get('name', 'Unknown')} - {contact_data.get('email', 'No email')} - {contact_data.get('phone', 'No phone')}", is_user=True)
        save_message(chat_id, "Thank you! Our customer support team will contact you shortly.", is_user=False)
    
    return jsonify({
        'success': True,
        'message': "Thank you! Our customer support team will contact you shortly."
    })
>>>>>>> c213aadf

@app.route('/health')
def health():
    """Health check endpoint"""
    return jsonify({
        'status': 'healthy',
        'timestamp': datetime.utcnow().isoformat(),
        'firebase_connected': db is not None,
        'gemini_available': model is not None
    }), 200

@app.route('/reset', methods=['POST'])
def reset():
    """Reset chat session"""
    old_chat_id = session.get('chat_id')
    print(f"Resetting chat session. Old ID: {old_chat_id}")
    
    # Clear session
    session.pop('chat_id', None)
    
    # Create new chat session
    new_chat_id = create_chat_session()
    session['chat_id'] = new_chat_id
    
    print(f"New chat session created: {new_chat_id}")
    
    return jsonify({
        'success': True,
        'options': get_initial_menu_options(),
        'message': 'Chat session reset successfully'
    })

@app.route('/debug/chat_history')
def debug_chat_history():
    """Debug endpoint to view current chat history"""
    chat_id = session.get('chat_id')
    if not chat_id:
        return jsonify({'error': 'No active chat session'})
    
    history = get_chat_history(chat_id, max_messages=50)
    return jsonify({
        'chat_id': chat_id,
        'history': history,
        'memory_chats': list(chat_memory.keys()) if chat_memory else []
    })

# Error handlers
@app.errorhandler(404)
def not_found(error):
    return jsonify({'error': 'Endpoint not found'}), 404

@app.errorhandler(500)
def internal_error(error):
    return jsonify({'error': 'Internal server error'}), 500

if __name__ == '__main__':
    port = int(os.environ.get('PORT', 5000))
    print(f"Starting Flask app on port {port}")
    print(f"Firebase initialized: {db is not None}")
    print(f"Gemini model available: {model is not None}")
    app.run(host='0.0.0.0', port=port, debug=True)<|MERGE_RESOLUTION|>--- conflicted
+++ resolved
@@ -16,7 +16,6 @@
 CORS(app, supports_credentials=True)
 app.secret_key = os.environ.get('FLASK_SECRET', 'SECRET_KEY')
 
-<<<<<<< HEAD
 # --- Flask-Mail Configuration ---
 app.config['MAIL_SERVER'] = 'smtp.gmail.com'  # or your SMTP server
 app.config['MAIL_PORT'] = 587
@@ -31,10 +30,6 @@
 # --- End Flask-Mail Configuration ---
 
 #Firebase initialization
-=======
-chat_memory = {}
-
->>>>>>> c213aadf
 firebase_credentials_str = os.getenv("FIREBASE_CREDENTIALS_JSON")
 if not firebase_credentials_str:
     print("Firebase credentials not found in environment variables")
@@ -165,7 +160,6 @@
     except Exception as e:
         print(f"Error saving contact info: {e}")
         
-<<<<<<< HEAD
 
 
 
@@ -181,35 +175,6 @@
             content = msg.get('content', '')
             history.append(f"{'User' if sender == 'user' else 'Bot'}: {content}")
         return "\n".join(history)
-=======
-def get_chat_history(chat_id, max_messages=10):
-    """Get recent chat history with fallback to memory"""
-    try:
-        if not chat_id:
-            return ""
-        chat_id = str(chat_id)
-        if not chat_id.startswith('fallback_'):
-            messages_ref = db.collection('chats').document(chat_id).collection('messages')
-            query = messages_ref.order_by('timestamp').limit_to_last(max_messages)
-            docs = query.get()
-            
-            history = []
-            for doc in docs:
-                msg = doc.to_dict()
-                sender = msg.get('sender', 'user')
-                content = msg.get('content', '').strip()
-                
-                if content:  
-                    role = 'User' if sender == 'user' else 'Assistant'
-                    history.append(f"{role}: {content}")
-            
-            result = "\n".join(history) if history else ""
-            print(f"Retrieved {len(history)} messages from Firebase for chat {chat_id}")
-            return result
-        else:
-            raise Exception("Using fallback storage")
-            
->>>>>>> c213aadf
     except Exception as e:
         print(f"Firebase fetch failed, using memory fallback: {e}")
         chat_id = str(chat_id)
@@ -375,11 +340,8 @@
 
     return jsonify({'response': response_text})
 
-<<<<<<< HEAD
 
 # Voice input processing route
-=======
->>>>>>> c213aadf
 @app.route('/voice_input', methods=['POST'])
 def voice_input():
     """Process voice input (speech-to-text handled by frontend)"""
@@ -422,7 +384,6 @@
 
 @app.route('/save_contact', methods=['POST'])
 def save_contact():
-<<<<<<< HEAD
     data = request.json
     name = data.get('name', 'Unknown')
     email_addr = data.get('email', 'Not provided')
@@ -467,21 +428,6 @@
 
 # ... (other routes unchanged) ...
 
-=======
-    """Save user contact information"""
-    contact_data = request.json
-    chat_id = session.get('chat_id')
-    
-    if chat_id and contact_data:
-        save_contact_info(chat_id, contact_data)
-        save_message(chat_id, f"Contact information submitted: {contact_data.get('name', 'Unknown')} - {contact_data.get('email', 'No email')} - {contact_data.get('phone', 'No phone')}", is_user=True)
-        save_message(chat_id, "Thank you! Our customer support team will contact you shortly.", is_user=False)
-    
-    return jsonify({
-        'success': True,
-        'message': "Thank you! Our customer support team will contact you shortly."
-    })
->>>>>>> c213aadf
 
 @app.route('/health')
 def health():
